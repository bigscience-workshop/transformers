--- conflicted
+++ resolved
@@ -602,12 +602,8 @@
         inputs_embeds=None,
         labels=None,
         sentence_order_label=None,
-<<<<<<< HEAD
-        **kwargs
-=======
         output_attentions=None,
         **kwargs,
->>>>>>> 56200331
     ):
         r"""
         labels (``torch.LongTensor`` of shape ``(batch_size, sequence_length)``, `optional`, defaults to :obj:`None`):
@@ -761,10 +757,7 @@
         head_mask=None,
         inputs_embeds=None,
         labels=None,
-<<<<<<< HEAD
-=======
         output_attentions=None,
->>>>>>> 56200331
         **kwargs
     ):
         r"""
